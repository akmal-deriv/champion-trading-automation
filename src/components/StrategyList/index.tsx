--- conflicted
+++ resolved
@@ -6,7 +6,6 @@
 import "./styles.scss";
 
 import { Strategy, FilterKey } from "../../types/strategy";
-import { FormValues } from "../../types/form";
 
 const strategies: Strategy[] = [
   {
@@ -51,28 +50,6 @@
   };
 
   const handleCloseDrawer = () => {
-    setSelectedStrategy(null);
-  };
-
-<<<<<<< HEAD
-=======
-  interface FormValues {
-    number_of_trades?: number;
-    proposal?: number;
-    amount?: number;
-    basis?: string;
-    contract_type?: string;
-    currency?: string;
-    symbol?: string;
-    growth_rate?: number;
-    limit_order?: {
-      take_profit: number;
-    };
-  }
-
->>>>>>> b089738a
-  const handleSubmitForm = async (values: FormValues): Promise<void> => {
-    console.log("Strategy values:", values);
     setSelectedStrategy(null);
   };
 
@@ -143,7 +120,6 @@
         <StrategyDrawer 
           strategy={selectedStrategy}
           onClose={handleCloseDrawer}
-          onSubmit={handleSubmitForm}
         />
       </div>
     </div>
