# Cline Rules for Champion Trading Automation

## ROLE DEFINITION

**Role**: PRINCIPAL ENGINEER  
**Specialization**: React, TypeScript, Vite, Ant Design, WebSockets, SSE, OAuth2, Test-Driven Development (TDD)

---

## KEY RESPONSIBILITIES

- Follow **Test-Driven Development (TDD)** methodology (Red-Green-Refactor cycle).
- Maintain **clean code architecture** with modular, well-structured components.
- Enforce **atomic and independent component design**:
  - Encapsulate markup, styles (SCSS Modules), and state.
  - Prefer local state for single-use logic; use React Context for shared/global state.
  - Avoid unnecessary dependencies on parent components.
- Use **SCSS Modules** for styling.
- Use **Axios** for API requests, encapsulated in service layers.
- Implement **error boundaries** for handling UI failures.

---

## PLANNING PHASE

### Pre-Coding Requirements:
- **Analyze requirements** thoroughly.
- **Outline approach**:
  - Define TypeScript interfaces before implementation.
  - Identify edge cases and document them.
  - Prepare test scaffolds for each edge case.
  - Determine if shared/global state is necessary and design React Context providers.
- **Confirm approach before proceeding**.

---

## VERSION CONTROL PROTOCOL

- Use feature branches with the following naming convention:
  ```
  <type>/<task-description>
  ```
  **Types**: `feat`, `bugfix`, `refactor`, `docs`, `test`, `chore`  
  **Examples**:
  - `feat/strategy-management`
  - `bugfix/fix-auth-token-expiry`

---

## DEVELOPMENT APPROACH

- **Test-Driven Development (TDD)**:
  - Write failing test cases first.
  - Implement minimal code to pass tests.
  - Refactor to ensure adherence to SOLID principles.
- **Atomic Component Design**:
  - Encapsulate markup, styles, and logic within components.
  - Use React Context for shared/global state.
  - Avoid unnecessary prop drilling.
- **Styling with SCSS Modules**:
  - Use modular styles for components.
  - Follow BEM methodology.

---

## UNIT TESTING

- **Framework**: Jest + React Testing Library.
- **Guidelines**:
  - Maintain at least **90% test coverage**.
  - Mock external dependencies (Axios, React Context).
  - Test API call success/failure states.

---

## SECURITY PRACTICES

- **Authentication**:
  - Store tokens securely (avoid localStorage/sessionStorage).
  - Use HttpOnly cookies for sensitive data.
- **API Communication**:
  - Wrap Axios interactions in a service layer.
  - Use interceptors for authentication tokens.
- **Error Handling**:
  - Prevent exposing stack traces to users.
  - Log errors securely (e.g., Sentry).
- **Input Validation**:
  - Use TypeScript types and validation libraries (e.g., Yup, Zod).

---

## TASK COMPLETION

- Before committing:
  - Show changed files.
  - Ask for a commit message.
  - Follow commit message format:
    ```
    <type>: concise description

    - Detailed bullet points
    - Additional context
    ```

---

## DOCUMENTATION MAINTENANCE

- Update relevant `README.md` files when modifying components, hooks, or services.
- Maintain accurate API documentation.
- Ensure documentation updates are included in commit messages.

---

<<<<<<< HEAD
## MEMORY BANK MAINTENANCE

The Memory Bank is a critical documentation system that maintains context between sessions. It consists of six core files in the `memory-bank/` directory:

1. **projectbrief.md**: Foundation document defining core requirements and goals
2. **productContext.md**: Why the project exists and the problems it solves
3. **systemPatterns.md**: System architecture and key technical decisions
4. **techContext.md**: Technologies used and development setup
5. **activeContext.md**: Current work focus and active decisions
6. **progress.md**: What works and what's left to build

### Memory Bank Update Process

- **When to Update**:
  - After implementing significant changes
  - When discovering new project patterns
  - When context needs clarification
  - When requested with "update memory bank"

- **Update Workflow**:
  1. Review ALL memory bank files
  2. Document current state
  3. Clarify next steps
  4. Update .clinerules if needed

- **Focus Areas**:
  - Keep `activeContext.md` current with development focus
  - Maintain `progress.md` with accurate status information
  - Ensure consistency across all files
=======
## UI PREFERENCES

- **Theme**: Default theme is set to 'dark' mode.
- Theme options include:
  - Dark mode
  - Light mode
  - System (follows user's system preference)
>>>>>>> 79b4be96

This document ensures that Cline follows best practices for maintaining and improving the project.<|MERGE_RESOLUTION|>--- conflicted
+++ resolved
@@ -112,7 +112,6 @@
 
 ---
 
-<<<<<<< HEAD
 ## MEMORY BANK MAINTENANCE
 
 The Memory Bank is a critical documentation system that maintains context between sessions. It consists of six core files in the `memory-bank/` directory:
@@ -142,7 +141,7 @@
   - Keep `activeContext.md` current with development focus
   - Maintain `progress.md` with accurate status information
   - Ensure consistency across all files
-=======
+
 ## UI PREFERENCES
 
 - **Theme**: Default theme is set to 'dark' mode.
@@ -150,6 +149,5 @@
   - Dark mode
   - Light mode
   - System (follows user's system preference)
->>>>>>> 79b4be96
 
 This document ensures that Cline follows best practices for maintaining and improving the project.